import json
from .auth import AuthGateway
from nacl.signing import SigningKey
from .generated import bcdb_pb2 as types
from .generated.bcdb_pb2_grpc import BCDBStub, AclStub
import base64
import grpc
from typing import NamedTuple
import requests
from os import path


class AclClient:
    def __init__(self, channel):
        self.__stub = AclStub(channel)

    def create(self, perm: str = 'r--', users: list = None):
        """
        :param perm: string in format `rwd`, set the missing permission to `-`
        """
        request = types.ACLCreateRequest(
            acl=types.ACL(
                perm=perm,
                users=users
            )
        )
        return self.__stub.Create(request).key

    def list(self):
        """
        lists all acl objects
        """
        return self.__stub.List(types.ACLListRequest())

    def get(self, key: int):
        """
        gets an acl object given key
        """
        request = types.ACLGetRequest(key=key)
        return self.__stub.Get(request).acl

    def set(self, key: int, perm: str):
        """
        update an acl permissions string
        """
        request = types.ACLSetRequest(
            key=key,
            perm=perm,
        )

        self.__stub.Set(request)

    def grant(self, key: int, users: list):
        """
        grant new users to the acl group
        """
        request = types.ACLUsersRequest(
            key=key,
            users=users,
        )

        self.__stub.Grant(request)

    def revoke(self, key: int, users: list):
        """
        removes users from an acl group
        """
        request = types.ACLUsersRequest(
            key=key,
            users=users,
        )

        self.__stub.Revoke(request)


class Object(NamedTuple):
    id: int
    data: bytes
    tags: dict

    @property
    def acl(self):
        return int(self.tags[':acl']) if ':acl' in self.tags else None

    @property
    def size(self):
        return int(self.tags[':size']) if ':size' in self.tags else 0

    @property
    def created(self):
        return int(self.tags[':created']) if ':created' in self.tags else 0

    @property
    def updated(self):
        return int(self.tags[':updated']) if ':updated' in self.tags else 0


class BcdbClient:
    def __init__(self, channel, collection, threebot_id: int = None):
        self.__metadata = None if threebot_id is None else (
            ("x-threebot-id", str(threebot_id)),)

        self.__stub = BCDBStub(channel)
        self.__collection = collection

    @property
    def collection(self):
        return self.__collection

    def __tags_from_meta(self, metadata):
        tags = dict()
        for tag in metadata.tags:
            tags[tag.key] = tag.value

        return tags

    def get(self, id: int) -> Object:
        """
        gets an object given object id
        """
        request = types.GetRequest(
            collection=self.collection,
            id=id,
        )

        response = self.__stub.Get(request, metadata=self.__metadata)
        tags = self.__tags_from_meta(response.metadata)

        return Object(
            id=id,
            data=response.data,
            tags=tags
        )

    def set(self, data: bytes, tags: dict = None, acl: int = None):
        """
        set creates a new object given data and tags, and optional acl key.

        :param data: data to set
        :param tags: optional tags associated with the object. useful for find operations
        :param acl: optional acl key
        :returns: new object id
        """
        _tags = list()
        for k, v in tags.items():
            _tags.append(
                types.Tag(key=k, value=v)
            )

        request = types.SetRequest(
            data=data,
            metadata=types.Metadata(
                collection=self.collection,
                acl=None if acl is None else types.AclRef(acl=acl),
                tags=_tags,
            )
        )

        return self.__stub.Set(request, metadata=self.__metadata).id

    def update(self, id: int, data: bytes = None, tags: dict = None, acl: int = None):
        """
        Update object given object id.

        :param data: optional update object data
        :param tags: optional update tags. new tags will override older tag values that has
                     the same tag name, new tags will be appended.
        :param acl: optional override object acl. note that only owner can set this field
                    even if the caller has a write permission on the object
        """
        _tags = list()
        for k, v in tags.items():
            _tags.append(
                types.Tag(key=k, value=v)
            )

        request = types.UpdateRequest(
            id=id,
            data=None if data is None else types.UpdateRequest.UpdateData(
                data=data),
            metadata=types.Metadata(
                collection=self.collection,
                acl=None if acl is None else types.AclRef(acl=acl),
                tags=_tags,
            )
        )

        self.__stub.Update(request, metadata=self.__metadata)

    def delete(self, id: int):
        """
        Mark the object as deleted
        """
        request = types.DeleteRequest(
            id=id,
            collection=self.collection,
        )

        self.__stub.Delete(request, metadata=self.__metadata)

    def list(self, **matches):
        """
        List all object ids that matches given tags
        """
        tags = list()
        for k, v in matches.items():
            tags.append(
                types.Tag(key=k, value=v)
            )

        request = types.QueryRequest(
            collection=self.collection,
            tags=tags,
        )

        for result in self.__stub.List(request, metadata=self.__metadata):
            yield result.id

    def find(self, **matches):
        """
        Find all objects that matches given tags

        Note: returned objects from fiend does not include data. so object.data will always be None
              to get the object data you will have to do a separate call to .get(id)
        """
        tags = list()
        for k, v in matches.items():
            tags.append(
                types.Tag(key=k, value=v)
            )

        request = types.QueryRequest(
            collection=self.collection,
            tags=tags,
        )

        for result in self.__stub.Find(request, metadata=self.__metadata):
            yield Object(
                id=result.id,
                data=None,
                tags=self.__tags_from_meta(result.metadata),
            )


class Client:
    def __init__(self, address, identity, ssl=True):
        auth_gateway = AuthGateway(identity, 3)
        call_cred = grpc.metadata_call_credentials(
            auth_gateway, name="bcdb-auth-gateway")

        # channel_cred = None
        # if ssl:
        #     channel_cred = grpc.ssl_channel_credentials()
        # else:
        channel_cred = grpc.local_channel_credentials()

        credentials = grpc.composite_channel_credentials(
            channel_cred, call_cred)
        channel = grpc.secure_channel(address, credentials)

        self.__channel = channel
        self.__acl = AclClient(channel)

    @property
    def acl(self):
        return self.__acl

    def collection(self, collection: str, threebot_id: int = None) -> BcdbClient:
        """
        Return a bcdb client

        :threebot_id: which threebot id instance to use, if None, use the
                      one directly connected to by this client
        """
        return BcdbClient(self.__channel, collection, threebot_id)


class HTTPClient:
    def __init__(self, url, identity):
        auth_gateway = AuthGateway(identity, 3)
        self.__auth = auth_gateway
        if not url.endswith('/'):
            url = url + '/'
        self.__url = url

    def headers(self, **args):
        output = {}
        for k, v in args.items():
            if v is None:
                continue
            k = k.replace('_', '-').lower()
            output[k] = v

        args.update([self.__auth.get_auth_header()])
        return args

    def url(self, *parts):
        return "%s%s" % (self.__url, path.join(*map(str, parts)))

    def collection(self, collection: str, threebot_id: int = None):
        return HTTPBcdbClient(self, collection, threebot_id)

    @property
    def acl(self):
        return HTTPAclClient(self)


class HTTPAclClient:
    def __init__(self, client):
        self.client = client

    def headers(self, **kwargs):
        return self.client.headers(**kwargs)

    def url(self, *parts):
        url = self.client.url("acl", *parts)
        print("url:", url)
        return url

    def create(self, perm, users):
        """
        create creates an acl with a permission and users

        :param perm: permission to set
        :param users: list of users to set permission on
        :returns: newly created key
        """

        data = {
            "perm": perm,
            'users': users
        }
        print(data)

        return requests.post(self.url(), json=data, headers=self.headers())

    def set(self, key, perm):
        """
        set sets a permission to an acl key

        :param key: acl key
        :param perm: permission to set
        :returns: new object id
        """

        data = {
            'perm': perm
        }

        return requests.put(self.url(key), json=data, headers=self.headers())

    def get(self, key):
        """
        get retrieves an acl by key

        :param key: acl key
        :returns: acl object
        """

        return requests.get(self.url(key), headers=self.headers())

    def grant(self, key, users):
        """
        grants to users

        :param key: acl key
        :param users: users to grant
        :returns: updated id
        """

        data = {
            'users': users
        }

        return requests.post(self.url(f"{key}/grant"), json=data, headers=self.headers())

    def revoke(self, key, users):
        """
        revoke from users

        :param key: acl key
        :param users: users to revoke
        :returns: updated id
        """

        data = {
            'users': users
        }

        return requests.post(self.url(f"{key}/revoke"), json=data, headers=self.headers())

<<<<<<< HEAD
=======
    def list(self):
        """
        list all acl's

        :returns: acl list
        """
        return requests.get(self.url("list"), headers=self.headers())
>>>>>>> 036de2db

class HTTPBcdbClient:
    def __init__(self, client, collection, threebot_id: int = None):
        self.client = client
        self.collection = collection
        self.threebot_id = threebot_id

    def url(self, *parts):
        url = self.client.url("db", self.collection, *parts)
        print("url:", url)
        return url

    def headers(self, **kwargs):
        return self.client.headers(x_threebot_id=self.threebot_id, **kwargs)

    def set(self, data, tags: dict = None, acl: int = None):
        """
        set creates a new object given data and tags, and optional acl key.

        :param data: data to set
        :param tags: optional tags associated with the object. useful for find operations
        :param acl: optional acl key
        :returns: new object id
        """

        return requests.post(
            self.url(),
            data=data,
            headers=self.headers(
                x_acl=acl,
                x_tags=json.dumps(tags) if tags else None,
            ),
        ).json()

    def get(self, key):
        """
        set creates a new object given data and tags, and optional acl key.

        :param data: data to set
        :param tags: optional tags associated with the object. useful for find operations
        :param acl: optional acl key
        :returns: new object id
        """

        return requests.get(self.url(key), headers=self.headers())

    def update(self, key, data: bytes = None, tags: dict = None, acl: int = None):
        return requests.put(
            self.url(str(key)),
            data=data,
            headers=self.headers(
                x_acl=acl,
                x_tags=json.dumps(tags) if tags else None,
            ),
        )

    def find(self, **kwargs):
        if kwargs is None or len(kwargs) == 0:
            # due to a bug in the warp router (server side)
            # this call does not match if no queries are supplied
            # hence we add a dummy query that is ignred by the server
            kwargs = {'_': ''}

        response = requests.get(
            self.url(), params=kwargs, headers=self.headers())

        content = response.text
        dec = json.JSONDecoder()
        while content:
            obj, idx = dec.raw_decode(content)
            yield obj
            content = content[idx:]<|MERGE_RESOLUTION|>--- conflicted
+++ resolved
@@ -389,8 +389,6 @@
 
         return requests.post(self.url(f"{key}/revoke"), json=data, headers=self.headers())
 
-<<<<<<< HEAD
-=======
     def list(self):
         """
         list all acl's
@@ -398,7 +396,6 @@
         :returns: acl list
         """
         return requests.get(self.url("list"), headers=self.headers())
->>>>>>> 036de2db
 
 class HTTPBcdbClient:
     def __init__(self, client, collection, threebot_id: int = None):
