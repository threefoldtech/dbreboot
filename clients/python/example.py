from bcdb import Identity, Client, HTTPClient

if __name__ == "__main__":
    identity = Identity.from_seed("user.seed")
    client = HTTPClient("http://localhost:3030", identity)
    collection = client.collection("http")

<<<<<<< HEAD
    id = collection.set(
        "Some data goes here", {"name": "test", "parent": "some parent with\nnewlines"}, acl='10')

    print(id)

    response = collection.get(id)
=======
    # response = collection.set(
    #     "Some data goes here", {"name": "test", "parent": "some parent with\nnewlines"}, acl='10')

    # print(response.text)

    # id = response.text
    # response = collection.get(id)
>>>>>>> 036de2db

    # print(response)
    # print(response.headers)
    # print(response.text)

    # print("update", id)
    # response = collection.update(id,
    #                              "Updated data", {"name": "test", "parent": "new value"})

<<<<<<< HEAD
    print("Update Response:", response)
=======
    # print(response.text)
>>>>>>> 036de2db

    # response = collection.get(id)

    # print(response)
    # print(response.headers)
    # print(response.text)

    acl = client.acl

    response = acl.create("r--", [1])

    print(response)
    print(response.headers)
    print(response.text)

    response = acl.get("0")

    print(response)
    print(response.headers)
    print(response.text)

    response = acl.set("0", "rwd")

    print(response)
    print(response.headers)
    print(response.text)

    response = acl.grant("0", [1])

    print(response)
    print(response.headers)
    print(response.text)

    response = acl.revoke("0", [1])

    print(response)
    print(response.headers)
    print(response.text)

    response = acl.list()

    print(response)
    print(response.headers)
    print(response.text)<|MERGE_RESOLUTION|>--- conflicted
+++ resolved
@@ -5,42 +5,28 @@
     client = HTTPClient("http://localhost:3030", identity)
     collection = client.collection("http")
 
-<<<<<<< HEAD
     id = collection.set(
         "Some data goes here", {"name": "test", "parent": "some parent with\nnewlines"}, acl='10')
 
     print(id)
 
     response = collection.get(id)
-=======
-    # response = collection.set(
-    #     "Some data goes here", {"name": "test", "parent": "some parent with\nnewlines"}, acl='10')
 
-    # print(response.text)
+    print(response)
+    print(response.headers)
+    print(response.text)
 
-    # id = response.text
-    # response = collection.get(id)
->>>>>>> 036de2db
+    print("update", id)
+    response = collection.update(id,
+                                 "Updated data", {"name": "test", "parent": "new value"})
 
-    # print(response)
-    # print(response.headers)
-    # print(response.text)
+    print("Update Response:", response)
 
-    # print("update", id)
-    # response = collection.update(id,
-    #                              "Updated data", {"name": "test", "parent": "new value"})
+    response = collection.get(id)
 
-<<<<<<< HEAD
-    print("Update Response:", response)
-=======
-    # print(response.text)
->>>>>>> 036de2db
-
-    # response = collection.get(id)
-
-    # print(response)
-    # print(response.headers)
-    # print(response.text)
+    print(response)
+    print(response.headers)
+    print(response.text)
 
     acl = client.acl
 
